--- conflicted
+++ resolved
@@ -45,18 +45,11 @@
         import hypothesis
 
         hypothesis.settings.register_profile(
-<<<<<<< HEAD
-            "ndindex-hypothesis-overridden", max_examples=int(hypothesis_max_examples)
+            "ndindex-hypothesis-overridden", **profile_settings,
         )
 
         hypothesis.settings.load_profile("ndindex-hypothesis-overridden")
-=======
-            "hypothesis-pytest-overridden", **profile_settings,
-        )
-
-        hypothesis.settings.load_profile("hypothesis-pytest-overridden")
->>>>>>> 9dee5009
 
 
-settings.register_profile('ndindex-hypothesis-profile', deadline=800)
-settings.load_profile('ndindex-hypothesis-profile')+settings.register_profile('ndindex_hypothesis_profile', deadline=800)
+settings.load_profile('ndindex_hypothesis_profile')