import inspect

from numpy import ndarray

def ndindex(obj):
    """
    Convert an object into an ndindex type

    >>> from ndindex import ndindex
    >>> ndindex(1)
    Integer(1)
    >>> ndindex(slice(0, 10))
    Slice(0, 10, None)
    """
    from . import Integer, Slice, Tuple, ellipsis

    if isinstance(obj, NDIndex):
        return obj

    try:
        # If operator.index() works, use that
        return Integer(obj)
    except TypeError:
        pass

    if isinstance(obj, slice):
        return Slice(obj)

    if isinstance(obj, tuple):
        return Tuple(*obj)

    if obj == ellipsis:
        raise TypeError("Got ellipsis class. Did you mean to use the instance, ellipsis()?")
    if obj is Ellipsis:
        return ellipsis()

    if isinstance(obj, ndarray):
        raise NotImplementedError("array indices are not yet supported")

    raise TypeError(f"Don't know how to convert object of type {type(obj)} to an ndindex object")

class classproperty(object):
    def __init__(self, f):
        self.f = f
    def __get__(self, obj, owner):
        return self.f(owner)

class NDIndex:
    """
    Represents an index into an nd-array (i.e., a numpy array).

    This is a base class for all ndindex types. All types that subclass this
    class should redefine the following methods

    - `_typecheck(self, *args)` should do type checking and basic type
      canonicalization, and either return a tuple of the new arguments for the
      class or raise an exception. Type checking means it should raise
      exceptions for input types that are never semantically meaningful for
      numpy arrays, for example, floating point indices, using the same
      exceptions as numpy where possible. Basic type canonicalization means,
      for instance, converting integers into `int` using `operator.index()`.
      All other canonicalization should be done in the `reduce()` method. The
      `NDIndex` base constructor will automatically set `.args` to the
      arguments returned by this method. Classes should always be able to
      recreate themselves with `.args`, i.e., `type(idx)(*idx.args) == idx`
      should always hold.

    - `raw` (a **@property** method) should return the raw index that can be
      passed as an index to a numpy array.

    In addition other methods should be defined as necessary.

    - `__len__` should return the largest possible shape of an axis sliced by
      the index (for single-axis indices), or raise ValueError if no such
      maximum exists.

    - `reduce(shape=None)` should reduce an index to an equivalent form for
      arrays of shape `shape`, or raise an IndexError. The error messages
      should match numpy as much as possible. The class of the equivalent
      index may be different. If `shape` is `None`, it should return a
      canonical form that is equivalent for all array shapes (assuming no
      IndexErrors).

    The methods `__init__`, `__eq__`, and `__hash__` should *not* be
    overridden. Equality (and hashability) on `NDIndex` subclasses is
    determined by equality of types and `.args`. Equivalent indices should not
    attempt to redefine equality. Rather they should define canonicalization
    via `reduce()`.

    """
    def __init__(self, *args):
        """
        This method should be called by subclasses (via super()) after type-checking
        """
        args = self._typecheck(*args)
        self.args = args

    @classproperty
    def __signature__(self):
        """
        Allow Python 3's inspect.signature to give a useful signature for
        NDIndex subclasses.
        """
        sig = inspect.signature(self._typecheck)
        d = dict(sig.parameters)
        d.pop('self')
        return inspect.Signature(d.values())

    def __repr__(self):
        return f"{self.__class__.__name__}({', '.join(map(str, self.args))})"

    def __eq__(self, other):
        if not isinstance(other, NDIndex):
            try:
                other = ndindex(other)
            except (TypeError, NotImplementedError):
                return False

        return ((isinstance(other, self.__class__)
                 or isinstance(self, other.__class__))
                and self.args == other.args)

    def __hash__(self):
        return hash(self.args)

    # TODO: Make NDIndex an abstract base class
    @property
    def raw(self):
        """
        Return the equivalent of `self` that can be used as an index

        NumPy does not allow custom objects to be used as indices, with the
        exception of integer indices, so to use an NDIndex object as an index,
        it is necessary to use `raw`.

        >>> from ndindex import Slice
        >>> import numpy as np
        >>> a = np.arange(5)
        >>> s = Slice(2, 4)
        >>> a[s]
        Traceback (most recent call last):
        ...
        IndexError: only integers, slices (`:`), ellipsis (`...`), numpy.newaxis (`None`) and integer or boolean arrays are valid indices
        >>> a[s.raw]
        array([2, 3])

        """
        raise NotImplementedError

    def reduce(self, shape=None):
        """
        Simplify an index given that it will be applied to an array of a given shape.

        If `shape` is None (the default), the index will be canonicalized as
        much as possible while still staying equivalent for all array shapes
        that it does not raise IndexError for.

        Either returns a new index type, which is equivalent on arrays of
        shape `shape`, or raises IndexError if the index would give an index
        error (for instance, out of bounds integer index or too many indices
        for array).

        >>> from ndindex import Slice, Integer
        >>> Slice(0, 10).reduce((5,))
        Slice(0, 5, 1)
        >>> Integer(10).reduce((5,))
        Traceback (most recent call last):
        ...
        IndexError: index 10 is out of bounds for axis 0 with size 5

        For single axis indices such as Slice and Tuple, `reduce` takes an
        optional `axis` argument to specify the axis, defaulting to 0.

        See Also
        ========

        .Integer.reduce
        .Tuple.reduce
        .Slice.reduce
        .ellipsis.reduce

        """
        # XXX: Should the default be raise NotImplementedError or return self?
        raise NotImplementedError

<<<<<<< HEAD
    def newshape(self, shape=None):
        """
        Returns the shape of `a[idx.raw]`, assuming `a` has shape `shape`.
        """
        raise NotImplementedError
=======
    def expand(self, shape):
        """
        Expand an index on an array of shape `shape`

        An expanded index is as explicit as possible. Unlike `reduce`, which
        tries to simplify an index and remove redundancies, `expand` typically
        makes an index larger.

        `expand` always returns a `Tuple` whose `.args` is the same length as
        `shape`. See :meth:`.Tuple.expand` for more details on the behavior of
        `expand`.

        >>> from ndindex import Slice
        >>> Slice(None).expand((2, 3))
        Tuple(slice(0, 2, 1), slice(0, 3, 1))

        See Also
        ========

        .Tuple.expand

        """
        from .tuple import Tuple

        return Tuple(self).expand(shape)
>>>>>>> be600b3a
<|MERGE_RESOLUTION|>--- conflicted
+++ resolved
@@ -183,13 +183,12 @@
         # XXX: Should the default be raise NotImplementedError or return self?
         raise NotImplementedError
 
-<<<<<<< HEAD
     def newshape(self, shape=None):
         """
         Returns the shape of `a[idx.raw]`, assuming `a` has shape `shape`.
         """
         raise NotImplementedError
-=======
+
     def expand(self, shape):
         """
         Expand an index on an array of shape `shape`
@@ -215,4 +214,3 @@
         from .tuple import Tuple
 
         return Tuple(self).expand(shape)
->>>>>>> be600b3a
