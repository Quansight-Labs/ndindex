--- conflicted
+++ resolved
@@ -3,12 +3,7 @@
 import numbers
 import warnings
 
-<<<<<<< HEAD
-from numpy import ndarray, newaxis
-
-=======
-from numpy import ndarray, asarray, integer, bool_, intp
->>>>>>> 305a2661
+from numpy import ndarray, newaxis, asarray, integer, bool_, intp
 
 def ndindex(obj):
     """
@@ -24,11 +19,7 @@
     Slice(0, 10, None)
 
     """
-<<<<<<< HEAD
-    from . import Integer, Slice, Tuple, ellipsis, Newaxis
-=======
-    from . import Integer, Slice, Tuple, ellipsis, IntegerArray, BooleanArray
->>>>>>> 305a2661
+    from . import Integer, Slice, Tuple, ellipsis, Newaxis,IntegerArray, BooleanArray
 
     if isinstance(obj, NDIndex):
         return obj
@@ -73,17 +64,10 @@
     if obj is Ellipsis:
         return ellipsis()
 
-<<<<<<< HEAD
     if obj is newaxis:
         return Newaxis()
 
-    if isinstance(obj, ndarray):
-        raise NotImplementedError("array indices are not yet supported")
-
-    raise TypeError(f"Don't know how to convert object of type {type(obj)} to an ndindex object")
-=======
     raise IndexError("only integers, slices (`:`), ellipsis (`...`), numpy.newaxis (`None`) and integer or boolean arrays are valid indices")
->>>>>>> 305a2661
 
 class classproperty(object):
     def __init__(self, f):
