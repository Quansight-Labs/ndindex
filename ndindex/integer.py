--- conflicted
+++ resolved
@@ -84,7 +84,21 @@
 
         return self
 
-<<<<<<< HEAD
+    def newshape(self, shape):
+        # The docstring for this method is on the NDIndex base class
+        from . import Tuple
+
+        if isinstance(shape, (Tuple, Integer)):
+            raise TypeError("ndindex types are not meant to be used as a shape - "
+                            "did you mean to use the built-in tuple type?")
+        if isinstance(shape, int):
+            shape = (shape,)
+
+        # reduce will raise IndexError if it should be raised
+        self.reduce(shape)
+
+        return shape[1:]
+
     def as_subindex(self, index):
         from .ndindex import ndindex
         from .slice import Slice
@@ -103,20 +117,4 @@
             # Return a slice so that the result doesn't produce an IndexError
             return s
         assert len(s) == 1
-        return Integer(s.args[0])
-=======
-    def newshape(self, shape):
-        # The docstring for this method is on the NDIndex base class
-        from . import Tuple
-
-        if isinstance(shape, (Tuple, Integer)):
-            raise TypeError("ndindex types are not meant to be used as a shape - "
-                            "did you mean to use the built-in tuple type?")
-        if isinstance(shape, int):
-            shape = (shape,)
-
-        # reduce will raise IndexError if it should be raised
-        self.reduce(shape)
-
-        return shape[1:]
->>>>>>> 6b90b7b0
+        return Integer(s.args[0])