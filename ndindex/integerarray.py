--- conflicted
+++ resolved
@@ -1,8 +1,4 @@
-<<<<<<< HEAD
 from numpy import intp, zeros, amax, amin, broadcast_arrays
-=======
-from numpy import intp
->>>>>>> 94a6a9d9
 
 from .array import ArrayIndex
 from .ndindex import asshape
