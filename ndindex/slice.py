--- conflicted
+++ resolved
@@ -341,7 +341,6 @@
                 stop += size
         return self.__class__(start, stop, step)
 
-<<<<<<< HEAD
     def newshape(self, shape=None, axis=0):
         """
         `Slice.newshape(shape)` returns the shape of `a[idx.raw]`, assuming `a`
@@ -393,7 +392,7 @@
                         newshape = list(shape)
                         newshape[axis] = len(idx)
                         return tuple(newshape)
-=======
+
     # TODO: Better name?
     def as_subindex(self, index):
         # The docstring of this method is currently on NDindex.as_subindex, as
@@ -449,5 +448,4 @@
         if stop < 0:
             stop = 0
 
-        return Slice(start, stop, step)
->>>>>>> 4973b0b1
+        return Slice(start, stop, step)