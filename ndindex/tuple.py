--- conflicted
+++ resolved
@@ -341,10 +341,6 @@
 
         return tuple(newshape)
 
-<<<<<<< HEAD
-    def isempty(self):
-        return any(i.isempty() for i in self.args)
-=======
     def as_subindex(self, index):
         from .ndindex import ndindex
         from .slice import Slice
@@ -369,4 +365,6 @@
             return Tuple(*new_args, *self.args[min(len(self.args), len(index.args)):])
         else:
             raise NotImplementedError("Tuple.as_subindex() is only implemented for slices and tuples")
->>>>>>> 106ed34d
+
+    def isempty(self):
+        return any(i.isempty() for i in self.args)