--- conflicted
+++ resolved
@@ -22,13 +22,7 @@
 import os
 from contextlib import contextmanager
 from doctest import (DocTestRunner, DocFileSuite, DocTestSuite,
-<<<<<<< HEAD
-                     NORMALIZE_WHITESPACE, ELLIPSIS, register_optionflag, SKIP)
-
-SKIP37 = register_optionflag("SKIP37")
-=======
-                     NORMALIZE_WHITESPACE, register_optionflag)
->>>>>>> 47f9d89d
+                     NORMALIZE_WHITESPACE, ELLIPSIS, register_optionflag)
 
 SKIP38 = register_optionflag("SKIP38")
 PY38 = sys.version_info[1] == 8
