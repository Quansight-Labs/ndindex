--- conflicted
+++ resolved
@@ -279,14 +279,11 @@
 
             assert_equal(asubindex, aS[isin(aS, aindex)])
 
-<<<<<<< HEAD
             subindex2 = Index.as_subindex(S)
             asubindex2 = aS[subindex2.raw]
             assert_equal(asubindex2, asubindex)
 
-=======
 @example(slice(0, 10), slice(5, 15), 20)
->>>>>>> 3c9f15ff
 @given(slices(), slices(), integers(0, 100))
 def test_slice_as_subindex_slice_hypothesis(s, index, size):
     a = arange(size)
