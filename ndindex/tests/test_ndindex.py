import inspect

import numpy as np

from hypothesis import given, example, settings

<<<<<<< HEAD
from ..ndindex import ndindex, isindex
=======
from pytest import raises, warns

from ..ndindex import ndindex, asshape
>>>>>>> eca12de3
from ..integer import Integer
from ..ellipsis import ellipsis
from ..integerarray import IntegerArray
from ..tuple import Tuple
from .helpers import ndindices, check_same, assert_equal

<<<<<<< HEAD
from numpy import empty, ndarray

@given(ndindices())
=======
@given(ndindices)
>>>>>>> eca12de3
def test_eq(idx):
    index = ndindex(idx)
    new = type(index)(*index.args)
    assert (new == index) is True
    try:
        if isinstance(new.raw, np.ndarray):
            raise ValueError
        assert (new.raw == index.raw) is True
        assert (index.raw == index) is True
    except ValueError:
        np.testing.assert_equal(new.raw, index.raw)
        # Sadly, there is now way to bypass array.__eq__ from producing an
        # array.
    assert hash(new) == hash(index)
    assert (index == index.raw) is True
    assert (index == 'a') is False
    assert ('a' == index) is False
    assert (index != 'a') is True
    assert ('a' != index) is True

def test_eq_explicit():
    assert Integer(0) != False
    assert Integer(1) != True
    assert Integer(0) != IntegerArray(0)

@example([1, 2, 3])
@given(ndindices)
def test_ndindex(idx):
    index = ndindex(idx)
    assert index == idx
    def test_raw_eq(idx, index):
        if isinstance(idx, np.ndarray):
            assert_equal(index.raw, idx)
        elif isinstance(idx, list):
            assert index.dtype in [np.intp, np.bool_]
            assert_equal(index.raw, np.asarray(idx, dtype=index.dtype))
        elif isinstance(idx, tuple):
            assert type(index.raw) == type(idx)
            assert len(index.raw) == len(idx)
            assert index.args == index.raw
            for i, j in zip(idx, index.args):
                test_raw_eq(i, j)
        else:
            assert index.raw == idx
    test_raw_eq(idx, index)
    assert ndindex(index.raw) == index

def test_ndindex_invalid():
    a = np.arange(10)
    for idx in [1.0, [1.0], np.array([1.0]), np.array([1], dtype=object),
                np.array([])]:
        check_same(a, idx)

    # This index is allowed by NumPy, but gives a deprecation warnings. We are
    # not going to allow indices that give deprecation warnings in ndindex.
    with warns(None) as r: # Make sure no warnings are emitted from ndindex()
        raises(IndexError, lambda: ndindex([1, []]))
    assert not r

@given(ndindices())
def test_isindex(idx):
    assert isindex(idx, exclude=(type(idx),)) is False
    assert isindex(ndindex(idx)) is True

def test_isindex_ellipsis():
    assert isindex(Ellipsis) is True
    assert isindex(Ellipsis, exclude=(Ellipsis,)) is False
    raises(TypeError, lambda: isindex(ellipsis))

def test_isindex_ndarray():
    assert isindex(empty(1), exclude=(ndarray,)) is False
    raises(NotImplementedError, lambda: isindex(empty(1)))

def test_ndindex_ellipsis():
    raises(IndexError, lambda: ndindex(ellipsis))

def test_signature():
    sig = inspect.signature(Integer)
    assert sig.parameters.keys() == {'idx'}


@example(([0, 1],))
@example((IntegerArray([], (0, 1)),))
@example(IntegerArray([], (0, 1)))
@example((1, ..., slice(1, 2)))
# eval can sometimes be slower than the default deadline of 200ms for large
# array indices
@settings(deadline=None)
@given(ndindices)
def test_repr_str(idx):
    # The repr form should be re-creatable
    index = ndindex(idx)
    d = {}
    exec("from ndindex import *", d)
    assert eval(repr(index), d) == idx

    # Str may not be re-creatable. Just test that it doesn't give an exception.
    str(index)

def test_asshape():
    assert asshape(1) == (1,)
    assert asshape(np.int64(2)) == (2,)
    assert type(asshape(np.int64(2))[0]) == int
    assert asshape((1, 2)) == (1, 2)
    assert asshape([1, 2]) == (1, 2)
    assert asshape((np.int64(1), np.int64(2))) == (1, 2)
    assert type(asshape((np.int64(1), np.int64(2)))[0]) == int
    assert type(asshape((np.int64(1), np.int64(2)))[1]) == int

    raises(TypeError, lambda: asshape(1.0))
    raises(TypeError, lambda: asshape((1.0,)))
    raises(ValueError, lambda: asshape(-1))
    raises(ValueError, lambda: asshape((1, -1)))
    raises(TypeError, lambda: asshape(...))
    raises(TypeError, lambda: asshape(Integer(1)))
    raises(TypeError, lambda: asshape(Tuple(1, 2)))
    raises(TypeError, lambda: asshape((True,)))<|MERGE_RESOLUTION|>--- conflicted
+++ resolved
@@ -4,26 +4,18 @@
 
 from hypothesis import given, example, settings
 
-<<<<<<< HEAD
-from ..ndindex import ndindex, isindex
-=======
 from pytest import raises, warns
 
-from ..ndindex import ndindex, asshape
->>>>>>> eca12de3
+from ..ndindex import ndindex, asshape, isindex
 from ..integer import Integer
 from ..ellipsis import ellipsis
 from ..integerarray import IntegerArray
 from ..tuple import Tuple
 from .helpers import ndindices, check_same, assert_equal
 
-<<<<<<< HEAD
 from numpy import empty, ndarray
 
-@given(ndindices())
-=======
 @given(ndindices)
->>>>>>> eca12de3
 def test_eq(idx):
     index = ndindex(idx)
     new = type(index)(*index.args)
