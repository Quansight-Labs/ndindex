import inspect

import numpy as np

from hypothesis import given, example, settings

from pytest import raises, warns

from ..ndindex import ndindex, asshape
from ..integer import Integer
from ..ellipsis import ellipsis
from ..integerarray import IntegerArray
from ..tuple import Tuple
from .helpers import ndindices, check_same, assert_equal

@given(ndindices())
def test_eq(idx):
    index = ndindex(idx)
    new = type(index)(*index.args)
    assert (new == index) is True
    try:
        if isinstance(new.raw, np.ndarray):
            raise ValueError
        assert (new.raw == index.raw) is True
        assert (index.raw == index) is True
    except ValueError:
        np.testing.assert_equal(new.raw, index.raw)
        # Sadly, there is now way to bypass array.__eq__ from producing an
        # array.
    assert hash(new) == hash(index)
    assert (index == index.raw) is True
    assert (index == 'a') is False
    assert ('a' == index) is False
    assert (index != 'a') is True
    assert ('a' != index) is True

@example([1, 2, 3])
@given(ndindices())
def test_ndindex(idx):
    index = ndindex(idx)
    assert index == idx
    if isinstance(idx, np.ndarray):
        assert_equal(index.raw, idx)
    elif isinstance(idx, list):
        assert index.dtype in [np.intp, np.bool_]
        assert_equal(index.raw, np.asarray(idx, dtype=index.dtype))
    else:
        assert index.raw == idx
    assert ndindex(index.raw) == index

def test_ndindex_not_implemented():
    a = np.arange(10)
    idx = None
    raises(NotImplementedError, lambda: ndindex(idx))
    # Make sure the index really is valid
    a[idx]

def test_ndindex_invalid():
    a = np.arange(10)
    for idx in [1.0, [1.0], np.array([1.0]), np.array([1], dtype=object),
                np.array([])]:
        check_same(a, idx)

    # This index is allowed by NumPy, but gives a deprecation warnings. We are
    # not going to allow indices that give deprecation warnings in ndindex.
    with warns(None) as r: # Make sure no warnings are emitted from ndindex()
        raises(IndexError, lambda: ndindex([1, []]))
    assert not r

def test_ndindex_ellipsis():
    raises(IndexError, lambda: ndindex(ellipsis))

def test_signature():
    sig = inspect.signature(Integer)
    assert sig.parameters.keys() == {'idx'}

@example(IntegerArray([], (0, 1)))
@example((1, ..., slice(1, 2)))
# eval can sometimes be slower than the default deadline of 200ms for large
# array indices
@settings(deadline=None)
@given(ndindices())
def test_repr(idx):
    # The repr form should be re-creatable
    index = ndindex(idx)
    d = {}
    exec("from ndindex import *", d)
<<<<<<< HEAD
    assert eval(str(index), d) == idx
=======
    assert eval(repr(index), d) == idx

@given(ndindices())
def test_str(idx):
    # Str may not be re-creatable. Just test that it doesn't give an exception.
    index = ndindex(idx)
    str(index)

def test_asshape():
    assert asshape(1) == (1,)
    assert asshape(np.int64(2)) == (2,)
    assert type(asshape(np.int64(2))[0]) == int
    assert asshape((1, 2)) == (1, 2)
    assert asshape([1, 2]) == (1, 2)
    assert asshape((np.int64(1), np.int64(2))) == (1, 2)
    assert type(asshape((np.int64(1), np.int64(2)))[0]) == int
    assert type(asshape((np.int64(1), np.int64(2)))[1]) == int

    raises(TypeError, lambda: asshape(1.0))
    raises(TypeError, lambda: asshape((1.0,)))
    raises(ValueError, lambda: asshape(-1))
    raises(ValueError, lambda: asshape((1, -1)))
    raises(TypeError, lambda: asshape(...))
    raises(TypeError, lambda: asshape(Integer(1)))
    raises(TypeError, lambda: asshape(Tuple(1, 2)))
>>>>>>> 305a2661
<|MERGE_RESOLUTION|>--- conflicted
+++ resolved
@@ -85,9 +85,6 @@
     index = ndindex(idx)
     d = {}
     exec("from ndindex import *", d)
-<<<<<<< HEAD
-    assert eval(str(index), d) == idx
-=======
     assert eval(repr(index), d) == idx
 
 @given(ndindices())
@@ -112,5 +109,4 @@
     raises(ValueError, lambda: asshape((1, -1)))
     raises(TypeError, lambda: asshape(...))
     raises(TypeError, lambda: asshape(Integer(1)))
-    raises(TypeError, lambda: asshape(Tuple(1, 2)))
->>>>>>> 305a2661
+    raises(TypeError, lambda: asshape(Tuple(1, 2)))