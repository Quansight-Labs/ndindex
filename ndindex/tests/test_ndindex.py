import inspect
import warnings

import numpy as np

from hypothesis import given, example, settings

from pytest import raises

from ..ndindex import ndindex, asshape
from ..booleanarray import BooleanArray
from ..integer import Integer
from ..ellipsis import ellipsis
from ..integerarray import IntegerArray
from ..tuple import Tuple
from .helpers import ndindices, check_same, assert_equal


@example([1, 2])
@given(ndindices)
def test_eq(idx):
    index = ndindex(idx)
    new = type(index)(*index.args)

    if isinstance(new.raw, np.ndarray):
        # trying to get a single value out of comparing two arrays requires all sorts of special handling, just let numpy do it
        assert np.array_equal(new.raw, index.raw)
    else:
        assert new.raw == index.raw

    assert (new == index)
    assert (new.raw == index)
    assert (new == index.raw)
    assert (index == new)
    assert (index.raw == new)
    assert (index == new.raw)

    assert (index.raw == index)
    assert hash(new) == hash(index)
    assert (index == index.raw)
    assert not (index == 'a')
    assert not ('a' == index)
    assert (index != 'a')
    assert ('a' != index)

    try:
        h = hash(idx)
    except TypeError:
        pass
    else:
        assert hash(index) == h

    try:
        h = hash(index.raw)
    except TypeError:
        pass
    else:
        assert hash(index) == h

def test_eq_array_raises():
    index = ndindex([1, 2, 3])
    with raises(TypeError):
        np.equal(index.raw, index)
    with raises(TypeError):
        np.array_equal(index.raw, index)

def test_eq_explicit():
    assert Integer(0) != False
    assert Integer(1) != True
    assert Integer(0) != IntegerArray(0)
    assert IntegerArray([0, 1]) != [False, True]
    assert IntegerArray([0, 1]) == [0, 1]
    assert BooleanArray([False, True]) != [0, 1]
    assert BooleanArray([False, True]) == [False, True]

@example((np.array([1, 2]), 0))
@example([1, 2, 3])
@given(ndindices)
def test_ndindex(idx):
    index = ndindex(idx)
    assert index == idx
    def test_raw_eq(idx, index):
        if isinstance(idx, np.ndarray):
            assert_equal(index.raw, idx)
        elif isinstance(idx, list):
            assert index.dtype in [np.intp, np.bool_]
            assert_equal(index.raw, np.asarray(idx, dtype=index.dtype))
        elif isinstance(idx, tuple):
            assert type(index.raw) == type(idx)
            assert len(index.raw) == len(idx)
            assert index.args == index.raw
            for i, j in zip(idx, index.args):
                test_raw_eq(i, j)
        else:
            assert index.raw == idx
    test_raw_eq(idx, index)
    assert ndindex(index.raw) == index

def test_ndindex_invalid():
    a = np.arange(10)
    for idx in [1.0, [1.0], np.array([1.0]), np.array([1], dtype=object),
                np.array([])]:
        check_same(a, idx)

    # Older versions of NumPy gives a deprecation warning for this index. We
    # are not going to allow indices that give deprecation warnings in
    # ndindex.
    with warnings.catch_warnings(record=True) as r:
        # Make sure no warnings are emitted from ndindex()
        warnings.simplefilter("error")
<<<<<<< HEAD
        # Newer numpy versions raise ValueError with this index (although
        # perhaps they shouldn't)
=======
>>>>>>> 5c8bcc2d
        raises((IndexError, ValueError), lambda: ndindex([1, []]))
    assert not r

def test_ndindex_ellipsis():
    raises(IndexError, lambda: ndindex(ellipsis))

def test_signature():
    sig = inspect.signature(Integer)
    assert sig.parameters.keys() == {'idx'}


@example(([0, 1],))
@example((IntegerArray([], (0, 1)),))
@example(IntegerArray([], (0, 1)))
@example((1, ..., slice(1, 2)))
# eval can sometimes be slower than the default deadline of 200ms for large
# array indices
@settings(deadline=None)
@given(ndindices)
def test_repr_str(idx):
    # The repr form should be re-creatable
    index = ndindex(idx)
    d = {}
    exec("from ndindex import *", d)
    assert eval(repr(index), d) == idx

    # Str may not be re-creatable. Just test that it doesn't give an exception.
    str(index)

def test_asshape():
    assert asshape(1) == (1,)
    assert asshape(np.int64(2)) == (2,)
    assert type(asshape(np.int64(2))[0]) == int
    assert asshape((1, 2)) == (1, 2)
    assert asshape([1, 2]) == (1, 2)
    assert asshape((1, 2), allow_int=False) == (1, 2)
    assert asshape([1, 2], allow_int=False) == (1, 2)
    assert asshape((np.int64(1), np.int64(2))) == (1, 2)
    assert type(asshape((np.int64(1), np.int64(2)))[0]) == int
    assert type(asshape((np.int64(1), np.int64(2)))[1]) == int
    assert asshape((-1, -2), allow_negative=True) == (-1, -2)
    assert asshape(-2, allow_negative=True) == (-2,)


    raises(TypeError, lambda: asshape(1.0))
    raises(TypeError, lambda: asshape((1.0,)))
    raises(ValueError, lambda: asshape(-1))
    raises(ValueError, lambda: asshape((1, -1)))
    raises(ValueError, lambda: asshape((1, None)))
    raises(TypeError, lambda: asshape(...))
    raises(TypeError, lambda: asshape(Integer(1)))
    raises(TypeError, lambda: asshape(Tuple(1, 2)))
    raises(TypeError, lambda: asshape((True,)))
    raises(TypeError, lambda: asshape({1, 2}))
    raises(TypeError, lambda: asshape({1: 2}))
    raises(TypeError, lambda: asshape('1'))
    raises(TypeError, lambda: asshape(1, allow_int=False))
    raises(TypeError, lambda: asshape(-1, allow_int=False))
    raises(TypeError, lambda: asshape(-1, allow_negative=True, allow_int=False))
    raises(TypeError, lambda: asshape(np.int64(1), allow_int=False))<|MERGE_RESOLUTION|>--- conflicted
+++ resolved
@@ -108,11 +108,8 @@
     with warnings.catch_warnings(record=True) as r:
         # Make sure no warnings are emitted from ndindex()
         warnings.simplefilter("error")
-<<<<<<< HEAD
         # Newer numpy versions raise ValueError with this index (although
         # perhaps they shouldn't)
-=======
->>>>>>> 5c8bcc2d
         raises((IndexError, ValueError), lambda: ndindex([1, []]))
     assert not r
 
