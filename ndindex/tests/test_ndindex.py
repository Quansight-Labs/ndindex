--- conflicted
+++ resolved
@@ -33,20 +33,12 @@
 
     assert (index.raw == index)
     assert hash(new) == hash(index)
-<<<<<<< HEAD
     assert (index == index.raw)
     assert not (index == 'a')
     assert not ('a' == index)
     assert (index != 'a')
     assert ('a' != index)
 
-def test_eq_array_raises():
-    index = ndindex([1, 2, 3])
-    with raises(TypeError):
-        np.equal(index.raw, index)
-    with raises(TypeError):
-        np.array_equal(index.raw, index)
-=======
     try:
         h = hash(idx)
     except TypeError:
@@ -61,12 +53,12 @@
     else:
         assert hash(index) == h
 
-    assert (index == index.raw) is True
-    assert (index == 'a') is False
-    assert ('a' == index) is False
-    assert (index != 'a') is True
-    assert ('a' != index) is True
->>>>>>> 5f4d64ea
+def test_eq_array_raises():
+    index = ndindex([1, 2, 3])
+    with raises(TypeError):
+        np.equal(index.raw, index)
+    with raises(TypeError):
+        np.array_equal(index.raw, index)
 
 def test_eq_explicit():
     assert Integer(0) != False
