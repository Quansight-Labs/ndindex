--- conflicted
+++ resolved
@@ -47,12 +47,8 @@
 from hypothesis.strategies import integers, one_of
 
 from ..ndindex import Slice, Integer, Tuple, ndindex
-<<<<<<< HEAD
 from .helpers import (check_same, ints, slices, Tuples, prod, shapes,
                       ndindices, ellipses)
-=======
-from .helpers import check_same, ints, slices, Tuples, prod, shapes, ndindices
->>>>>>> 169e05a1
 
 # Variable naming conventions in this file:
 
@@ -399,6 +395,7 @@
         a = arange(shape)
     else:
         a = arange(prod(shape)).reshape(shape)
+
     try:
         idx = Tuple(*t)
     except (IndexError, ValueError):
@@ -407,15 +404,12 @@
     check_same(a, idx.raw, func=lambda x: x.reduce(shape),
                same_exception=False)
 
-<<<<<<< HEAD
-@given(Tuples, shapes)
+@given(Tuples, one_of(shapes, integers(0, 10)))
 def test_tuple_reduce_no_shape_hypothesis(t, shape):
-    a = arange(prod(shape)).reshape(shape)
-=======
-@given(Tuples, integers(0, 10))
-def test_tuple_reduce_no_shape_hypothesis(t, size):
-    a = arange(size)
->>>>>>> 169e05a1
+    if isinstance(shape, int):
+        a = arange(shape)
+    else:
+        a = arange(prod(shape)).reshape(shape)
 
     try:
         idx = Tuple(*t)
@@ -426,7 +420,6 @@
                same_exception=False)
 
 @given(ndindices())
-<<<<<<< HEAD
 def test_eq(idx):
     new = type(idx)(*idx.args)
     assert (new == idx) is True
@@ -438,10 +431,10 @@
     assert ('a' == idx) is False
     assert (idx != 'a') is True
     assert ('a' != idx) is True
-=======
+
+@given(ndindices())
 def test_ndindex(idx):
     assert ndindex(idx) == idx
     assert ndindex(idx).raw == idx
     ix = ndindex(idx)
-    assert ndindex(ix.raw) == ix
->>>>>>> 169e05a1
+    assert ndindex(ix.raw) == ix