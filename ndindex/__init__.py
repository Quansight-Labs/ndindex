__all__ = []

from .ndindex import ndindex

__all__ += ['ndindex']

from .slice import Slice

__all__ += ['Slice']

from .integer import Integer

__all__ += ['Integer']

from .tuple import Tuple

__all__ += ['Tuple']

from .ellipsis import ellipsis

__all__ += ['ellipsis']

<<<<<<< HEAD
from .newaxis import Newaxis

__all__ += ['Newaxis']
=======
from .integerarray import IntegerArray

__all__ += ['IntegerArray']

from .booleanarray import BooleanArray

__all__ += ['BooleanArray']
>>>>>>> 305a2661

from ._version import get_versions
__version__ = get_versions()['version']
del get_versions<|MERGE_RESOLUTION|>--- conflicted
+++ resolved
@@ -20,11 +20,10 @@
 
 __all__ += ['ellipsis']
 
-<<<<<<< HEAD
 from .newaxis import Newaxis
 
 __all__ += ['Newaxis']
-=======
+
 from .integerarray import IntegerArray
 
 __all__ += ['IntegerArray']
@@ -32,7 +31,6 @@
 from .booleanarray import BooleanArray
 
 __all__ += ['BooleanArray']
->>>>>>> 305a2661
 
 from ._version import get_versions
 __version__ = get_versions()['version']
