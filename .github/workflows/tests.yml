--- conflicted
+++ resolved
@@ -16,20 +16,8 @@
         run: |
           set -x
           set -e
-<<<<<<< HEAD
-          # $CONDA is an environment variable pointing to the root of the miniconda directory
-          echo $CONDA/bin >> $GITHUB_PATH
-          conda config --set always_yes yes --set changeps1 no
-          conda config --add channels conda-forge
-          conda update -q conda
-          conda info -a
-          conda create -n test-environment python=${{ matrix.python-version }} pyflakes pytest pytest-doctestplus numpy hypothesis pytest-cov pytest-flakes packaging matplotlib
-          conda init
-
-=======
-          python -m pip install pyflakes pytest pytest-doctestplus hypothesis pytest-cov pytest-flakes packaging
+          python -m pip install pyflakes pytest pytest-doctestplus hypothesis pytest-cov pytest-flakes packaging matplotlib
           python -m pip install --pre --upgrade --extra-index https://pypi.anaconda.org/scientific-python-nightly-wheels/simple numpy
->>>>>>> 47f9d89d
       - name: Run Tests
         run: |
           set -x
