name: Tests
on: [push, pull_request]
jobs:
  tests:
    runs-on: ubuntu-latest
    strategy:
      matrix:
        python-version: ['3.8', '3.9', '3.10', '3.11', '3.12-dev']
        # https://numpy.org/neps/nep-0029-deprecation_policy.html
        numpy-version: ['1.22', 'latest', 'dev']
        exclude:
          - python-version: '3.12-dev'
            numpy-version: '1.22'
      fail-fast: false
    steps:
      - uses: actions/checkout@v2
      - uses: actions/setup-python@v2
        with:
          python-version: ${{ matrix.python-version }}
      - name: Install Dependencies
        run: |
          set -x
          set -e
<<<<<<< HEAD
          python -m pip install pyflakes pytest pytest-doctestplus hypothesis pytest-cov pytest-flakes packaging matplotlib
          python -m pip install --pre --upgrade --extra-index https://pypi.anaconda.org/scientific-python-nightly-wheels/simple numpy
=======
          python -m pip install pyflakes pytest pytest-doctestplus hypothesis pytest-cov pytest-flakes packaging
          if [[ ${{ matrix.numpy-version }} == 'latest' ]]; then
              python -m pip install --pre --upgrade numpy
          elif [[ ${{ matrix.numpy-version }} == 'dev' ]]; then
              python -m pip install --pre --upgrade --extra-index https://pypi.anaconda.org/scientific-python-nightly-wheels/simple numpy
          else
              python -m pip install --upgrade numpy==${{ matrix.numpy-version }}.*
          fi
>>>>>>> bdb7edbc
      - name: Run Tests
        run: |
          set -x
          set -e

          python -We:invalid -We::SyntaxWarning -m compileall -f -q ndindex/
          # The coverage requirement check is done by the coverage report line below
          PYTEST_FLAGS="$PYTEST_FLAGS -v --cov-fail-under=0";
          pytest $PYTEST_FLAGS
          ./run_doctests
          # Make sure it installs
          python setup.py install
          # Coverage. This also sets the failing status if the
          # coverage is not 100%. Travis sometimes cuts off the last command, which is
          # why we print stuff at the end.
          if ! coverage report -m; then
              echo "Coverage failed";
              false;
          else
              echo "Coverage passed";
          fi;<|MERGE_RESOLUTION|>--- conflicted
+++ resolved
@@ -21,11 +21,7 @@
         run: |
           set -x
           set -e
-<<<<<<< HEAD
           python -m pip install pyflakes pytest pytest-doctestplus hypothesis pytest-cov pytest-flakes packaging matplotlib
-          python -m pip install --pre --upgrade --extra-index https://pypi.anaconda.org/scientific-python-nightly-wheels/simple numpy
-=======
-          python -m pip install pyflakes pytest pytest-doctestplus hypothesis pytest-cov pytest-flakes packaging
           if [[ ${{ matrix.numpy-version }} == 'latest' ]]; then
               python -m pip install --pre --upgrade numpy
           elif [[ ${{ matrix.numpy-version }} == 'dev' ]]; then
@@ -33,7 +29,6 @@
           else
               python -m pip install --upgrade numpy==${{ matrix.numpy-version }}.*
           fi
->>>>>>> bdb7edbc
       - name: Run Tests
         run: |
           set -x
