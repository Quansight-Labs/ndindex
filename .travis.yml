language: python

dist: xenial

matrix:
  include:
    - python: 3.6
      env:
        - TESTS=true
    - python: 3.7
      env:
        - TESTS=true
    - python: 3.8
      env:
        - TESTS=true
        - DOCS=true
        - CODECOV=true
        # Doctr deploy key for Quansight/ndindex
        - secure: "re3NcmEUC70IlsnSzeSP8SET/Z8VC5r0CLUespXPG0/mDqxulgDRJC3jZMKy/Aa9TkBGW0MTitazIe7zSyuq+UrmNTN1yH8t04fBsQ5Hu8Lh+ed7mhmJqOVBhTX+uaYsHoQ+7LxTaZz4onzfaJBHuzNC7XIchARKPNelz3+TKs8Vlk+K0awtbEgPqpNIo22VOe/dzxs+AtQF1bwdrmfiSRv3LdJNtH+Dzgh1i4euybhylQh+ugWUHVqTKa6FSfXvvvrhZqCUNbVbRjAmGTL2RkucdqRre37Kz3dd6vL7G3zN9tiCI6m6uH+3Z1pEj2rV+y80GZX+CkcSLeGbfqU6S4GewaBW5+p33p4WGKWGvaU2lOu7dJIMwfMTMjzAXPoKSNA42rMzKtArsYAk14mYRKOj082P2sF3bXyy5zvKCG2m6gJseoWQxqU6tZcjUfoKPMUCZQGXJzgHDkzl9vTPfFl2mTY5zvAvC7BYkxUK1uGA6bbTEqGBnfbY9dSDPk5DYDeN5BcAxwBhtnfHiRF+VnhSt2dsG8FE4eL1MyfQn0iSkqd/UHrJOUCBCzGRrw4ZbDhX+S4zv7qNjbonB5UowbpdinePdRf7PUQWGvRvCHoND3se8FITLZktqIcKjB3WvLx7xF9MevVQZhvsRTmOE4MttQ6xbAM0XSzNmehOWVg="

install:
  - wget https://repo.continuum.io/miniconda/Miniconda3-latest-Linux-x86_64.sh -O miniconda.sh;
  - bash miniconda.sh -b -p $HOME/miniconda
  - export PATH="$HOME/miniconda/bin:$PATH"
  - hash -r
  - conda config --set always_yes yes --set changeps1 no
  - conda config --add channels conda-forge
  - conda update -q conda
  - conda info -a
<<<<<<< HEAD
  - conda create -n test-environment python=$TRAVIS_PYTHON_VERSION pyflakes pytest pytest-doctestplus numpy sympy hypothesis doctr sphinx myst-parser sphinx_rtd_theme pytest-cov
=======
  - conda create -n test-environment python=$TRAVIS_PYTHON_VERSION pyflakes pytest pytest-doctestplus numpy sympy hypothesis doctr sphinx recommonmark sphinx_rtd_theme pytest-cov pytest-flakes
>>>>>>> 31fb2ac9
  - source activate test-environment

script:
  - set -e
  - python -We:invalid -We::SyntaxWarning -m compileall -f -q ndindex/
  # The coverage requirement check is done by the coverage report line below
  - PYTEST_FLAGS="$PYTEST_FLAGS -v --cov-fail-under=0";
  - pytest $PYTEST_FLAGS
  - ./run_doctests
  # Make sure it installs
  - python setup.py install
  - if [[ "${DOCS}" == "true" ]]; then
        cd docs;
        make html;
        cd ..;
        if [[ "${TRAVIS_BRANCH}" == "master" ]]; then
            doctr deploy .;
        else
            doctr deploy --no-require-master "_docs-$TRAVIS_BRANCH";
        fi
    fi
  - if [[ "${COVERAGE}" == "true" ]]; then
        bash <(curl -s https://codecov.io/bash) || echo "Codecov did not collect coverage reports";
    fi
  # Here in case codecov fails. This also sets the failing status if the
  # coverage is not 100%.
  - coverage report -m
  # Travis sometimes cuts off the last command, so run a dummy command at the
  # end.
  - echo "END TESTS"<|MERGE_RESOLUTION|>--- conflicted
+++ resolved
@@ -27,11 +27,7 @@
   - conda config --add channels conda-forge
   - conda update -q conda
   - conda info -a
-<<<<<<< HEAD
-  - conda create -n test-environment python=$TRAVIS_PYTHON_VERSION pyflakes pytest pytest-doctestplus numpy sympy hypothesis doctr sphinx myst-parser sphinx_rtd_theme pytest-cov
-=======
-  - conda create -n test-environment python=$TRAVIS_PYTHON_VERSION pyflakes pytest pytest-doctestplus numpy sympy hypothesis doctr sphinx recommonmark sphinx_rtd_theme pytest-cov pytest-flakes
->>>>>>> 31fb2ac9
+  - conda create -n test-environment python=$TRAVIS_PYTHON_VERSION pyflakes pytest pytest-doctestplus numpy sympy hypothesis doctr sphinx myst-parser sphinx_rtd_theme pytest-cov pytest-flakes
   - source activate test-environment
 
 script:
