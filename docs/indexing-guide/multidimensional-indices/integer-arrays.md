# Integer Array Indices

```{note}
In this section and [the next](boolean-arrays), do not confuse the *array
being indexed* with the *array that is the index*. The former can be anything
and have any dtype. It is only the latter that is restricted to being integer
or boolean.
```

Integer array indices are very powerful. Using them, you can effectively
construct arbitrary new arrays consisting of elements from the original
indexed array.


To start, let's consider a simple one-dimensional array:

```py
>>> import numpy as np
>>> a = np.array([100, 101, 102, 103])
```

Now suppose we wish to construct the following 2-D array from this array using
only indexing operations:

```
[[ 100, 102, 100 ],
 [ 103, 100, 102 ]]
```

It should hopefully be clear that there's no way we could possibly construct
this array as `a[idx]` using only the index types we've discussed so far. For
one thing, [integer indices](../integer-indices.md), [slices](../slices.md),
[ellipses](ellipses.md), and [newaxes](newaxis.md) all only select
elements of the array in order (or possibly [reversed order](negative-steps)
for slices), whereas this array has elements completely shuffled from `a`, and
some are even repeated.

However, we could "cheat" a bit here and do something like

```py
>>> new_array = np.array([[a[0], a[2], a[0]],
...                       [a[3], a[0], a[2]]])
>>> new_array
array([[100, 102, 100],
       [103, 100, 102]])
```

This is the array we want. We sort of constructed it using only indexing
operations, but we didn't actually do `a[idx]` for some index `idx`. Instead,
we just listed the indices of each individual element.

An integer array index is essentially this "cheating" method, but as a single
index. Instead of listing out `a[0]`, `a[2]`, and so on, we just create a
single integer array with those [integer indices](../integer-indices.md):

```py
>>> idx = np.array([[0, 2, 0],
...                 [3, 0, 2]])
```

If we then index `a` with this array, it works just like `new_array` above:

```py
>>> a[idx]
array([[100, 102, 100],
       [103, 100, 102]])
```

(multidimensional-integer-indices)=
This is how integer array indices work:

> **An integer array index can construct *arbitrary* new arrays with elements
from `a`, with the elements in any order and even repeated, simply by
enumerating the integer index positions where each element of the new array
comes from.**

Note that `a[idx]` above is not the same size as `a` at all. `a` has 4
elements and is 1-dimensional, whereas `a[idx]` has 6 elements and is
2-dimensional. `a[idx]` also contains some duplicate elements from `a`, and
there are some elements which aren't selected at all. Indeed, we could take
*any* integer array `idx` of any shape, and as long as the elements are
between 0 and 3, `a[idx]` would create a new array with the same shape as
`idx` with corresponding elements selected from `a`.

<<<<<<< HEAD
The shape `a` is `(4,)` and the shape of `a[idx]` is `(2, 3)`, the same as the
shape of `idx`. In general:
=======
The shape of `a` is `(4,)` and the shape of `a[idx]` is `(2, 3)`, the same as the
shape of `idx`. In general,
>>>>>>> e60b1c76

> **an integer array index `a[idx]` selects elements from the specified axis
> and replaces the selected dimension in the shape of `a` with the shape of
> the index array `idx`.**

For example, in `a[idx].shape`, `4` is replaced with `(2, 3)`. Consider what
happens when `a` has more than one dimension:

```
>>> a = np.empty((3, 4))
>>> idx = np.zeros((2, 2), dtype=int)
>>> a[idx].shape # (3,) is replaced with (2, 2)
(2, 2, 4)
>>> a[:, idx].shape # Indexing the second dimension, (4,) is replaced with (2, 2)
(3, 2, 2)
```

Here `a.shape` is `(3, 4)` and `idx.shape` is `(2, 2)`. In `a[idx].shape`, the
`3` is replaced with `(2, 2)`, giving `(2, 2, 4)`, and in `a[:, idx].shape`,
the `4` is replaced with `(2, 2)`, giving `(3, 2, 2)`.

A useful way to think about integer array indexing is that it generalizes
[integer indexing](../integer-indices.md). With integer indexing, we are
effectively indexing using a 0-dimensional integer array, that is, a single
integer. This always selects the corresponding element from the given axis and
removes the dimension. That is, it replaces that dimension in the shape with
`()` (i.e., nothing), the "shape" of the integer index. The result of indexing
with an `int` and a corresponding 0-D array is exactly the
same.[^integer-scalar-footnote]

[^integer-scalar-footnote]:
    <!-- This is the only way to cross reference a footnote across documents -->
    (integer-scalar-footnote-ref)=

    There is one difference between `a[0]` and `a[asarray(0)]`. The
    latter is considered an advanced index, so it does not create a
    [view](views-vs-copies):

    ```py
    >>> a = np.empty((2, 3))
    >>> a[0].base is a
    True
    >>> print(a[np.array(0)].base)
    None
    ```

    In ndindex,
    [`IntegerArray.reduce()`](ndindex.IntegerArray.reduce) will always convert
    a 0-D array index into an [`Integer`](ndindex.integer.Integer).

```py
>>> idx = np.asarray(0) # 0-D array
>>> idx.shape
()
>>> a = np.arange(12).reshape((3, 4))
>>> a[idx].shape # replaces (3,) with ()
(4,)
>>> a[:, idx].shape # replaces (4,) with ()
(3,)
>>> a[idx] # a[asarray(0)] is the exact same as a[0]
array([0, 1, 2, 3])
>>> a[0]
array([0, 1, 2, 3])
```

Note that even when the index array `idx` has more than one dimension, an
integer array index still only selects elements from a single axis of `a`. It
would appear that this limits the ability to arbitrarily shuffle elements of
`a` using integer indexing. For instance, suppose we have the 2-D array

```
>>> a = [[100, 101, 102],
...      [103, 104, 105]]
```

and we wanted use indexing to create the array `[105, 100]`. Based on the
above examples, this might not seem possible, since the elements `105` and
`100` are not in the same row or column of `a`.

However, this is doable by providing multiple integer array
indices:

(multiple-integer-arrays)=
> **When multiple integer array indices are provided, the elements of each
> index are selected correspondingly for that axis.**

It's perhaps most illustrative to show this as an example. Given the above
`a`, we can produce the array `[105, 100]` using

```
>>> a = np.array([[100, 101, 102],
...               [103, 104, 105]])
>>> idx = (np.array([1, 0]), np.array([2, 0]))
>>> a[idx]
array([105, 100])
```

Let's break this down. `idx` is a [tuple index](tuples.md) with two arrays,
which are both the same shape. The first element of our desired result, `105`
corresponds to index `(1, 2)` in `a`:

```py
>>> a[1, 2] # doctest: +SKIPNP1
np.int64(105)
```

So we write `1` in the first array and `2` in the second array. Similarly, the
next element, `100` corresponds to index `(0, 0)`, so we write `0` in the
first array and `0` in the second. In general, the first array contains the
indices for the first axis, the second array contains the indices for the
second axis, and so on. If we were to
[zip](https://docs.python.org/3/library/functions.html#zip) up our two index
arrays, we would get the set of indices for each corresponding element, `(1,
2)` and `(0, 0)`.

The resulting array has the same shape as our two index arrays. As before,
this shape can be arbitrary. Suppose we want to create the array

```
[[[ 102, 103],
  [ 102, 101]],
 [[ 100, 105],
  [ 102, 102]]]
```

Recall our array `a`:

```
>>> a
array([[100, 101, 102],
       [103, 104, 105]])
```

Noting the index for each element in our desired array, we get

```
>>> idx0 = np.array([[[0, 1], [0, 0]], [[0, 1], [0, 0]]])
>>> idx1 = np.array([[[2, 0], [2, 1]], [[0, 2], [2, 2]]])
>>> a[idx0, idx1]
array([[[102, 103],
        [102, 101]],
<BLANKLINE>
       [[100, 105],
        [102, 102]]])
```

Again, reading across, the first element, `102` corresponds to index `(0, 2)`,
the next element, `103`, corresponds to index `(1, 0)`, and so on.

## Use Cases

A common use case for integer array indexing is sampling. For example, to
sample $k$ elements from a 1-D array of size $n$ with replacement, we can
simply construct an a random integer index in the range $[0, n)$ with $k$
elements (see the
{external+numpy:meth}`numpy.random.Generator.integers`
documentation):[^random-integers-footnote]

[^random-integers-footnote]: Note that `np.random` also supports this
    operation directly with
    {external+numpy:meth}`numpy.random.Generator.choice`.

```
>>> k = 10
>>> a = np.array([100, 101, 102, 103]) # as above
>>> rng = np.random.default_rng(11) # Seeded so this example reproduces
>>> idx = rng.integers(0, a.size, k) # rng.integers() excludes the upper bound
>>> idx
array([0, 0, 3, 1, 2, 2, 2, 0, 1, 0])
>>> a[idx]
array([100, 100, 103, 101, 102, 102, 102, 100, 101, 100])
```

(permutation-example)=

Another common use case of integer array indexing is to permute an array. An
array can be randomly permuted with
{external+numpy:meth}`numpy.random.Generator.permutation`. But what if we want
to permute two arrays with the same permutation? We can compute a permutation
index and apply it to both arrays. For a 1-D array `a` of size $n$, a
permutation index is just a permutation of the integer array index
`np.arange(n)`, which itself is the [identity
permutation](https://en.wikipedia.org/wiki/identity_permutation) on `a`:

```py
>>> a = np.array([100, 101, 102, 103]) # as above
>>> b = np.array([200, 201, 202, 203]) # another array
>>> identity = np.arange(a.size)
>>> a[identity] # arange by itself is the identity permutation index
array([100, 101, 102, 103])
>>> rng = np.random.default_rng(11) # Seeded so this example reproduces
>>> random_permutation = rng.permutation(identity)
>>> a[random_permutation]
array([103, 101, 100, 102])
>>> b[random_permutation] # The same permutation on b
array([203, 201, 200, 202])
```

(integer-arrays-advanced-notes)=
## Advanced Notes

The information above provides the basic gist of integer array indexing, but
there are also many subtleties and advanced behaviors involved with them. The
subsections here are included for completeness; however, if you are a beginner
NumPy user, you may wish to skip them.

### Negative Indices

> **Indices in the integer array can also be negative. Negative indices work
the same as they do with [integer indices](../integer-indices.md).**

Negative and
nonnegative indices can be mixed arbitrarily.

```py
>>> a = np.array([100, 101, 102, 103]) # as above
>>> idx = np.array([0, 1, -1])
>>> a[idx]
array([100, 101, 103])
```

If you want to convert an index containing negative indices into an index
without any negative indices, you can use the ndindex
[`reduce()`](ndindex.IntegerArray.reduce) method with a `shape` argument.

### Python Lists

> **You can use a list of integers instead of an array to represent an integer
array index.[^lists-footnote]**

Using a list is useful when writing an array index by hand; however, in all
other cases, using an actual array is preferable. In most real-world
scenarios, an array index is constructed from some other array methods.

[^lists-footnote]: Beware that [versions of NumPy prior to
    1.23](https://numpy.org/doc/stable/release/1.23.0-notes.html#expired-deprecations)
    treated a single list as a [tuple index](tuples.md) rather than as an
    array.


```py
>>> a = np.array([100, 101, 102, 103]) # as above
>>> a[[0, 1, -1]]
array([100, 101, 103])
>>> idx = np.array([0, 1, -1])
>>> a[idx] # this is the same
array([100, 101, 103])
```

(integer-array-broadcasting)=
### Broadcasting

> **The integer arrays in an index must either be the same shape or be able to
> be [broadcast](broadcasting) together to the same shape.**

If the arrays are not the same shape, they are first broadcast together, and
those broadcasted arrays are used as the indices. This broadcasting behavior
is useful if the index array would otherwise be repeated in a given dimension,
and provides a convenient way to do outer indexing (see the [next
section](outer-indexing)).

This also means that mixing an integer array index with a single [integer
index](../integer-indices.md) is the same as replacing the single integer
index with an array of the same shape filled with that integer (because
remember, a single integer index is the same thing as an integer array index
of shape `()`).

For example:

```py
>>> a = np.array([[100, 101, 102],  # as above
...               [103, 104, 105]])
>>> idx0 = np.array([1, 0])
>>> idx0.shape
(2,)
>>> idx1 = np.array([[0], [1], [2]])
>>> idx1.shape
(3, 1)
>>> # idx0 and idx1 broadcast to shape (3, 2), which will
>>> # be the shape of a[idx0, idx1]
>>> a[idx0, idx1]
array([[103, 100],
       [104, 101],
       [105, 102]])
>>> a[idx0, idx1].shape
(3, 2)
>>> idx0_broadcasted = np.array([[1, 0], [1, 0], [1, 0]])
>>> idx1_broadcasted = np.array([[0, 0], [1, 1], [2, 2]])
>>> idx0_broadcasted.shape
(3, 2)
>>> idx1_broadcasted.shape
(3, 2)
>>> a[idx0_broadcasted, idx1_broadcasted] # The same thing as a[idx0, idx1]
array([[103, 100],
       [104, 101],
       [105, 102]])
```

(mixing-array-and-integer)=
And mixing an array and an integer index:

```py
>>> a
array([[100, 101, 102],
       [103, 104, 105]])
>>> idx0 = np.array([1, 0, 0])
>>> a[idx0, 2]
array([105, 102, 102])
>>> idx1_broadcasted = np.array([2, 2, 2]) # The 0-D array '2' broadcasted to shape (3,)
>>> a[idx0, idx1_broadcasted] # The same thing as a[idx0, 2]
array([105, 102, 102])
```

Here the `idx0` array specifies the indices along the first dimension, `1`,
`0`, and `0`, and the `2` specifies to always use index `2` along the second
dimension. This is the same as using the array `[2, 2, 2]` for the second
dimension, since this is the scalar `2` broadcasted to the shape of `[1, 0,
0]`.

The ndindex methods
[`Tuple.broadcast_arrays()`](ndindex.Tuple.broadcast_arrays) and
[`expand()`](ndindex.Tuple.expand) will broadcast array indices together into
a canonical form.

(outer-indexing)=
#### Outer Indexing

The broadcasting behavior for multiple integer indices may seem odd, but it
serves a useful purpose. [As we saw above](multiple-integer-arrays), multiple
integer array indices are required to select elements from higher dimensional
arrays, one array for each dimension. These integer arrays enumerate the
indices of the selected elements along these dimensions. For example, as
above:

```py
>>> a = np.array([[100, 101, 102],
...               [103, 104, 105]])
>>> a[[1, 0], [2, 0]] # selects elements (1, 2) and (0, 0)
array([105, 100])
```

However, you might have noticed that this behavior is somewhat unusual
compared to other index types. For all other index types we've discussed so
far, such as [slices](../slices.md) and [integer indices](../integer-indices.md),
each index applies "independently" along each dimension. For example, `x[0:2,
0:3]` applies the slice `0:2` to the first dimension of `x` and `0:3` to the
second dimension. The resulting array has `2*3 = 6` elements, because there
are 3 subarrays selected from the first dimension with 2 elements each. But in
the above example, `a[[1, 0], [2, 0]]` only has 2 elements, not 4. And
something like `a[[1, 0], [2, 0, 1]]` is an error.

The integer array equivalent of the way slices work is called "outer
indexing".[^vectorized-indexing-footnote] An outer index "`a[[1, 0], [2, 0, 1]]`" would have 6 elements: rows
1 and 0, with elements from columns 2, 0, and 1, in that order. However, the
index `a[[1, 0], [2, 0, 1]]` doesn't actually work like
this.[^outer-indexing-footnote]

[^vectorized-indexing-footnote]: The type of integer array indexing that NumPy
    uses where arrays are broadcasted and "zipped" together is sometimes called
    "vectorized indexing" or "inner indexing". The "outer" and "inner" are
    because they act like an outer- or inner-product.

[^outer-indexing-footnote]: Outer indexing is how integer array indexing works
    in many other languages such as MATLAB, Fortran, and R. There is a proposed
    [NEP](https://numpy.org/neps/nep-0021-advanced-indexing.html) to add more
    direct support for outer indexing like this to NumPy, but it hasn't been
    accepted yet.

Strictly speaking, though, NumPy's integer array indexing rules do allow for
outer indexing. This is because, as we saw above, integer array indexing
allows for creating *arbitrary* new arrays from a given input array. And as it
turns out, the integer arrays required to represent an outer array index are
quite simple to construct. They are simply the outer index arrays broadcasted
together.

To see why this is, consider the above example, `a[[1, 0], [2, 0, 1]]`. We
want our end result to be

```
[[105, 103, 104],
 [102, 101, 100]]
```

That is, the rows of `a` should be in the order `[0, 1]`, and the columns
should be in the order `[2, 0, 1]`. The end result should be an array of shape
`(2, 3)` (which happens to be the same shape as `a`, but that's just a
coincidence; an outer-indexed array constructed from `a` could have any 2-D
shape). So using the integer array indexing rules above, we need to index `a`
by integer arrays of shape `(2, 3)`. Since `a` has two dimensions, we will
need two index arrays, one for each dimension. Let's consider what these
arrays should be. For the first dimension, we want to select row `1` three
times and then row `0` three times:

```
[[1, 1, 1],
 [0, 0, 0]]
```

And for the second dimension, we want to select the columns `2`, `0`, and `1`,
in that order, regardless of which row we are in:

```
[[2, 0, 1],
 [2, 0, 1]]
```

In general, we want to repeat each outer selection array along the
corresponding dimension so as to fill an array with the final desired shape.
This is exactly what broadcasting does! If we reshape our first array to have
shape `(2, 1)` and the second array to have shape `(1, 3)`, then broadcasting
them together will repeat the first dimension of the first array along the
second axis, and the second dimension of the second array along the first
axis, i.e., exactly the arrays we want.

This is why NumPy automatically broadcasts integer array indices together.

> **Outer indexing arrays can be constructed by inserting size-1 dimensions
> into the desired "outer" integer array indices so that the non-size-1
> dimension for each is in the indexing dimension.**

For example,

```py
>>> idx0 = np.array([1, 0])
>>> idx1 = np.array([2, 0, 1])
>>> a[idx0[:, np.newaxis], idx1[np.newaxis, :]]
array([[105, 103, 104],
       [102, 100, 101]])
```

Here, we use [newaxis](newaxis.md) along with `:` to turn `idx0` and
`idx1` into shape `(2, 1)` and `(1, 3)` arrays, respectively. These then
automatically broadcast together to give the desired outer index.

This "insert size-1 dimensions" operation can also be performed automatically
with the {external+numpy:func}`numpy.ix_` function.[^ix-footnote]

[^ix-footnote]: `ix_()` is currently limited to only support 1-D input arrays
    and can't be mixed with other index types. In the general case you will
    need to apply the reshaping operation manually. There is an [open
    issue](https://github.com/Quansight-Labs/ndindex/issues/29) to implement
    this more generally in ndindex.

```py
>>> np.ix_(idx0, idx1)
(array([[1],
       [0]]), array([[2, 0, 1]]))
>>> a[np.ix_(idx0, idx1)]
array([[105, 103, 104],
       [102, 100, 101]])
```

Outer indexing can be thought of as a generalization of slicing. With a
[slice](../slices.md), you can really only select a "regular" sequence of
elements from a dimension, that is, either a contiguous chunk, or a contiguous
chunk split by a regular step value. It's impossible, for instance, to use a
slice to select the indices `[0, 1, 2, 3, 5, 6, 7]`, because `4` is omitted.
For instance, say the first dimension of your array represents time steps and
you want to select time steps 0--7, but time step 4 is invalid for some reason
and you want to ignore it for your analysis. If you just care about the first
dimension, you can just use the integer index `[0, 1, 2, 3, 5, 6, 7]`. But
suppose you also wanted select some other non-contiguous "slice" from the
second dimension. Using just basic indices, you'd have to index the array with
normal slices then either remove or ignore the non-desired indices, neither of
which is ideal. And it would be even more complicated if you also wanted the
indices out-of-order or repeated for some reason.

With outer indexing, you would just construct your "slice" of non-contiguous
indices as integer arrays, turn them into "outer" indices using `ix_` or
manual reshaping, then use that outer index to construct the desired array
directly.

Conversely, a slice like `2:9` is equivalent to the outer index `[2, 3,
4, 5, 6, 7, 8]`.[^slice-outer-index-footnote]

[^slice-outer-index-footnote]: They aren't actually equivalent, because [a
    slice creates a view and an integer array index creates a
    copy](views-vs-copies), not to mention the fact that slices
    [clip](clipping) and integer arrays have bounds checks. If your index can
    be represented as a slice, it's usually better to use an actual `slice`.

### Assigning to an Integer Array Index

As with all index types discussed in this guide, an integer array index can be
used on the left-hand side of an assignment. This is useful because it allows
you to surgically inject new elements into existing positions in your array.

```py
>>> a = np.array([100, 101, 102, 103]) # as above
>>> idx = np.array([0, 3])
>>> a[idx] = np.array([200, 203])
>>> a
array([200, 101, 102, 203])
```

However, exercise caution, as this is inherently ambiguous if the index array
contains duplicate elements. For example, suppose we attempted to
set index `0` to both `1` and `3`:

```py
>>> a = np.array([100, 101, 102, 103]) # as above
>>> idx = np.array([0, 1, 0])
>>> a[idx] = np.array([1, 2, 3])
>>> a
array([  3,   2, 102, 103])
```

The end result was `3`. This happened because `3` corresponded to the last `0`
in the index array. But importantly, this is just an implementation detail.
**NumPy makes no guarantees regarding the order in which index elements are
assigned.**[^cupy-assignment-footnote] If you are using an integer array as an
assignment index, be careful to avoid duplicate entries in the index or, at
the very least, ensure that duplicate entries are always assigned the same
value.

[^cupy-assignment-footnote]: For example, in [CuPy](https://cupy.dev/),
  which implements the NumPy API on top of GPUs, [the behavior of this sort
  of thing is
  undefined](https://docs.cupy.dev/en/stable/reference/generated/cupy.ndarray.html#cupy.ndarray.__setitem__).
  This is because CuPy parallelizes the assignment operation on the GPU, and
  the element that gets assigned to the duplicate index "last" becomes
  dependent on a race condition.

(integer-arrays-combined-with-basic-indices)=
### Combining Integer Arrays Indices with Basic Indices

If any [slice](../slices.md), [ellipsis](ellipses.md), or
[newaxis](newaxis.md) indices precede or follow all the
[integer](../integer-indices) and integer array indices in an index, the two
sets of indices operate independently. Slices and ellipses select the
corresponding axes, newaxes add new axes to these locations, and the integer
array indices select the elements on their respective axes, as previously
described.

For example, consider:

```py
>>> a = np.array([[[100, 101, 102],  # Like above, but with an extra dimension
...                [103, 104, 105]]])
```

This is the same `a` as in the above examples, except it has an extra size-1
dimension:

```py
>>> a.shape
(1, 2, 3)
```

We can select this first dimension with a slice `:`, then use the exact same
index as in the example [shown previously](mixing-array-and-integer):

```py
>>> idx0
array([1, 0])
>>> a[:, idx0, 2]
array([[105, 102]])
>>> a[:, idx0, 2].shape
(1, 2)
```

The primary point of this behavior is that you can use `...` at the beginning
of an index to select the last axes of an array using integer array indices,
or several `:`s to select some middle axes. This lets you do with indexing
what you can also do with the {external+numpy:func}`numpy.take` function.

To be sure though, this index could use any slice, not just `:`, and could
also include newaxes. This behavior is mainly implemented for the sake of
semantic completeness, although it could potentially allow combining two
sequential indexing operations into a single step.

### Integer Array Indices Separated by Basic Indices

Finally, if the [slices](../slices.md), [ellipses](ellipses.md), or
[newaxes](newaxis.md) are *in between* the integer array indices, then
something more strange happens. The two index types still operate
"independently"; however, unlike the previous case, the shape derived from the
array indices is *prepended* to the shape derived from the non-array indices.
This is because in these cases there is inherent ambiguity in where these
dimensions should be placed in the final shape.

An example demonstrates this most clearly:

```py
>>> a = np.empty((2, 3, 4, 5))
>>> a.shape
(2, 3, 4, 5)
>>> idx = np.zeros((10, 20), dtype=int)
>>> idx.shape
(10, 20)
>>> a[idx, :, :, idx].shape
(10, 20, 3, 4)
```

Here the integer array index shape `(10, 20)` comes first in the result array
and the shape corresponding to the rest of the index, `(3, 4)`, comes last.

If you find yourself running into this behavior, chances are you would be
better off rewriting the indexing operation to be simpler, for instance, by
first reshaping the array so that the integer array indices are together in
the index. This is considered a design flaw in
NumPy[^advanced-indexing-design-flaw-footnote], and no other Python array
library has replicated it. ndindex will raise a `NotImplementedError`
exception on indices like these, because I don't want to deal with
implementing this obscure
logic.[^ndindex-advanced-indexing-design-flaw-footnote]

[^advanced-indexing-design-flaw-footnote]: Travis Oliphant, the original
    creator of NumPy, told me privately that "somebody should have slapped me
    with a wet fish" when he designed this.

[^ndindex-advanced-indexing-design-flaw-footnote]: I might accept a pull
    request implementing it, but I'm not going to do it myself.

## Exercise

Based on the above sections, you should be able to complete the following
exercise: How might you randomly permute a 2-D array using
{external+numpy:meth}`numpy.random.Generator.permutation` and indexing, so
that each axis is permuted independently? This operation might correspond to
multiplying the array by random [permutation
matrices](https://en.wikipedia.org/wiki/Permutation_matrix) on the left and
right, like $P_1AP_2$.

For example, the array


```py
a = array([[ 0,  1,  2,  3],
           [ 4,  5,  6,  7],
           [ 8,  9, 10, 11]])
```

Might be permuted to

```py
a_perm = array([[ 5,  4,  6,  7],
                [ 1,  0,  2,  3],
                [ 9,  8, 10, 11]])
```

(Note that this is not a full permutation of the array. For instance, the
first row `[5, 4, 7, 6]` contains only elements from the second row of `a`.)

~~~~{dropdown} Click here to show the solution

Suppose we start with the following 2-D array `a`:

```py
>>> a = np.arange(12).reshape((3, 4))
>>> a
array([[ 0,  1,  2,  3],
       [ 4,  5,  6,  7],
       [ 8,  9, 10, 11]])
```

We can generate permutations for the two axes using
{external+numpy:meth}`numpy.random.Generator.permutation` [as
above](permutation-example):

```py
>>> rng = np.random.default_rng(11) # Seeded so this example reproduces
>>> idx0 = rng.permutation(np.arange(3))
>>> idx1 = rng.permutation(np.arange(4))
```

However, we cannot do `a[idx0, idx1]` as this will fail.

```py
>>> a[idx0, idx1]
Traceback (most recent call last):
...
IndexError: shape mismatch: indexing arrays could not be broadcast together
with shapes (3,) (4,)
```

Remember that we want a permutation of `a`, so the result array should have
the same shape as `a` (`(3, 4)`). This should therefore be the broadcasted
shape of `idx0` and `idx1`, which are currently shapes `(3,)`, and `(4,)`. We
can use [`newaxis`](newaxis.md) to insert dimensions so that they are
shape `(3, 1)` and `(1, 4)` so that they broadcast together to this shape.

```py
>>> a[idx0[:, np.newaxis], idx1[np.newaxis]]
array([[ 5,  4,  6,  7],
       [ 1,  0,  2,  3],
       [ 9,  8, 10, 11]])
```

You can check that this is a permutation of `a` where each axis is permuted
independently.

We can also interpret this as an [outer indexing](outer-indexing) operation.
In this case, our non-contiguous "slices" that we are outer indexing by are a
full slice along each axis, just permuted. We can use the `ix_()` helper to
construct the same index as above

```
>>> a[np.ix_(idx0, idx1)]
array([[ 5,  4,  6,  7],
       [ 1,  0,  2,  3],
       [ 9,  8, 10, 11]])
```

As an extra bonus, here's how we can interpret this as a multiplication by
permutation matrices, using the same indices (but of course, simply permuting
`a` directly with the indices is more efficient):

```py
>>> P1 = np.eye(3, dtype=int)[idx0]
>>> P2 = np.eye(4, dtype=int)[idx1]
>>> P1 @ a @ P2.T
array([[ 5,  4,  6,  7],
       [ 1,  0,  2,  3],
       [ 9,  8, 10, 11]])
```

Can you see why this works?
~~~~

```{rubric} Footnotes
```
<!-- Footnotes are written inline above but markdown will put them here at the
end of the document. --><|MERGE_RESOLUTION|>--- conflicted
+++ resolved
@@ -82,13 +82,8 @@
 between 0 and 3, `a[idx]` would create a new array with the same shape as
 `idx` with corresponding elements selected from `a`.
 
-<<<<<<< HEAD
-The shape `a` is `(4,)` and the shape of `a[idx]` is `(2, 3)`, the same as the
+The shape of `a` is `(4,)` and the shape of `a[idx]` is `(2, 3)`, the same as the
 shape of `idx`. In general:
-=======
-The shape of `a` is `(4,)` and the shape of `a[idx]` is `(2, 3)`, the same as the
-shape of `idx`. In general,
->>>>>>> e60b1c76
 
 > **an integer array index `a[idx]` selects elements from the specified axis
 > and replaces the selected dimension in the shape of `a` with the shape of
