# ndindex

A Python library for manipulating indices of ndarrays.

ndindex is a library that allows representing and manipulating objects that
can be valid indices to numpy arrays, i.e., slices, integers, ellipses,
None, integer and boolean arrays, and tuples thereof. The goals of the library
are

- Provide a uniform API to manipulate these objects. Unlike the standard index
  objects themselves like `slice`, `int`, and `tuple`, which do not share any
  methods in common related to being indices, ndindex classes can all be
  manipulated uniformly. For example, `idx.args` always gives the arguments
  used to construct `idx`.

- Give 100% correct semantics as defined by numpy's ndarray. This means that
  ndindex will not make a transformation on an index object unless it is
  correct for all possible input array shapes. The only exception to this rule
  is that ndindex assumes that any given index will not raise `IndexError`
  (for instance, from an out of bounds integer index or from too few
  dimensions). For those operations where the array shape is known, there is a
  [`reduce()`](NDIndex.reduce) method to reduce an index to a simpler index
  that is equivalent for the given shape.

- Enable useful transformation and manipulation functions on index objects.

## Motivation

If you've ever worked with Python's `slice` objects, you will quickly discover
their limitations:

- Extracting the arguments of a `slice` is cumbersome. You have to write
  `start, stop, step = s.start, s.stop, s.step`. With ndindex you can write
  `start, stop, step = s.args`

- `slice` objects are not hashable. If you want to use them as dictionary
  keys, you have to use cumbersome translation back and forth to a hashable
  type such as `tuple`.

- `slice` makes no assumptions about what they are slicing. As a result,
  invalid slices like `slice(0.5)` or `slice(0, 10, 0)` are allowed. Also
  slices that would always be equivalent like `slice(None, 10)` and `slice(0,
  10)` are unequal. To contrast, ndindex objects always assume they are
  indices to numpy arrays and type check their input, and the
  [`reduce()`](Slice.reduce) method can be used to put the arguments into
  canonical form.

- Once you start generalizing `slice` objects to more general indices, it is
  difficult to work with them in a uniform way. For example, `a[i]` and
  `a[(i,)]` are always equivalent for numpy arrays, but `tuple`, `slice`,
  `int`, etc. are not related to one another. To contrast, all ndindex types
  have a uniform API, and all relevant operations on them produce ndindex
  objects.

- The above limitations can be annoying, but you might consider them worth
  living with. The real pain comes when you start trying to do slice
  arithmetic. [Slices in Python](slices-docs) behave fundamentally differently
  depending on whether the step is positive or negative and the start and stop
  are positive, negative, or None. Consider, for example, the meaning of the
  slice `a[4:-2:-2]`, where `a` is a one-dimensional array. This slices every
  other element from the fifth element to the second from the last, but not
  including the second from last. The resulting array will have shape `(0,)`
  if the original shape is less than 1 or greater than 5, and shape `(1,)`
  otherwise. In ndindex, one can use `len(Slice(4, -2, -2))` to compute the
  maximum length of this slice (`1`), or `len(Slice(4, -2, -2).reduce(shape))`
  to compute the length for a specific array shape. See
  {meth}`ndindex.Slice.__len__` and {meth}`ndindex.Slice.reduce`.

  ndindex pre-codes common slice arithmetic into useful abstractions so you
  don't have to try to figure out all the different cases yourself. And due to
  [extensive testing](testing), you can be assured that ndindex is correct.

(installation)=
## Installation

ndindex can be installed using pip (`pip install ndindex`) or conda (`conda
install -f conda-forge ndindex`).

### Experimental Cythonization

When installing ndindex from source (using `python setup.py install`) all
Python modules (except tests) will be Cythonized when Cython and a working
compiler are installed. This can improve the general performance of ndindex.
The environment variable `CYTHONIZE_NDINDEX` is used to explicitly control
this default behavior:

- `CYTHONIZE_NDINDEX=0`: disables Cythonization (even if a
  working Cython environment is available).

- `CYTHONIZE_NDINDEX=1`: force Cythonization (will fail when Cython or a
  compiler isn't present).

- `CYTHONIZE_NDINDEX` not set: the default behavior (Cythonize if Cython is
  installed and working).

Cythonization is still experimental, and is only enabled for direct source
installations. The pip and conda packages are not Cythonized. Future versions
of ndindex may enable Cythonization for all installs.

## Features

ndindex is still a work in progress. The following things are currently
implemented:

- {class}`~.Slice`, {class}`~.Integer`, {class}`~.ellipsis`, {class}`~.Tuple`,
  {class}`~.Newaxis`, {class}`~.IntegerArray`, and {class}`~.BooleanArray`
  classes to represent any valid index to a NumPy array.

- Classes do not canonicalize by default (the constructor only does basic type
  checking). Objects can be put into canonical form by calling
  [`reduce()`](NDIndex.reduce).

  ```py
  >>> from ndindex import Slice
  >>> Slice(None, 12)
  Slice(None, 12, None)
  >>> Slice(None, 12).reduce()
  Slice(0, 12, 1)
  ```

  `reduce()` can also be called with a `shape` argument.
  [`idx.reduce(shape)`](NDIndex.reduce) reduces an index to an equivalent
  index over an array with the given shape.

  ```py
  >>> from numpy import arange
  >>> Slice(2, -1).reduce((10,))
  Slice(2, 9, 1)
  >>> arange(10)[2:-1]
  array([2, 3, 4, 5, 6, 7, 8])
  >>> arange(10)[2:9:1]
  array([2, 3, 4, 5, 6, 7, 8])
  ```

  `reduce()` simplifies all index types, but for [slice indices](Slice.reduce)
  in particular, it always puts them into canonical form, so that
  `s1.reduce()` and `s2.reduce()` will give the same resulting `Slice` if and
  only if `s1` always slices the same elements as `s2`. If no shape is given,
  `s.reduce()` returns a canonical slice that is equivalent to `s` for all
  array shapes. This can be used to test slice equality without indexing an
  array.

  ```py
  >>> Slice(2, 4, 3).reduce()
  Slice(2, 3, 1)
  >>> Slice(2, 5, 3).reduce()
  Slice(2, 3, 1)
  ```

  ```py
  >>> Slice(-2, 5, 3).reduce(3)
  Slice(1, 2, 1)
  >>> Slice(-2, -1).reduce(3)
  Slice(1, 2, 1)
  >>> a = [0, 1, 2]
  >>> a[-2:5:3]
  [1]
  >>> a[-2:-1]
  [1]
  >>> a[1:2:1]
  [1]
  ```

- Object arguments can be accessed with `idx.args`

  ```
  >>> Slice(1, 3).args
  (1, 3, None)
  ```

  ndindex objects can always be recreated exactly from their args, so that
  `type(idx)(idx.args) == idx`.

- All ndindex objects are immutable/hashable and can be used as dictionary keys.

- ndindex objects can be compared using `==`, even if they contain array
  indices. Note that `==` does exact equality comparison. Use
  [`idx1.reduce(shape) == idx2.reduce(shape)`](NDIndex.reduce) (see above) to
  test if two indices index the same elements as each other (n.b. pure
  canonicalization is currently only guaranteed for slice indices).

  ```py
  >>> from ndindex import Tuple
  >>> from numpy import array
  >>> # This would fail with ValueError for a Python tuple containing an array
  >>> Tuple(array([1, 2]), 0) == Tuple(array([1, 2]), 0)
  True
  >>> Slice(0, 10).reduce(5) == Slice(0, 5).reduce(5)
  True
  ```

- A real index object can be accessed with [`idx.raw`](NDIndex.raw). Use this
  to use an ndindex index to index an array.

  ```py
  >>> s = Slice(0, 2)
  >>> arange(4)[s.raw]
  array([0, 1])
  ```

- [`len()`](Slice.__len__) computes the maximum length of a slice index (over
  the first axis).

  ```py
  >>> len(Slice(2, 10, 3))
  3
  >>> len(arange(10)[2:10:3])
  3
  ```

- [`idx.isempty()`](NDIndex.isempty) returns True if an index always indexes
  to an empty array (an array with a 0 in its shape). `isempty` can also be
  called with a shape like `idx.isempty(shape)`.

  ```py
  >>> Slice(0, 0).isempty()
  True
  ```

- [`idx.expand(shape)`](NDIndex.expand) expands an index so that it is as
  explicit as possible. An expanded index is always a [`Tuple`](ndindex.Tuple)
  where each indexed axis is indexed explicitly.

  ```py
  >>> from ndindex import Tuple
  >>> Tuple(Slice(0, 10), ..., Slice(1, None)).expand((10, 11, 12))
  Tuple(slice(0, 10, 1), slice(0, 11, 1), slice(1, 12, 1))
  ```

- [`idx.newshape(shape)`](NDIndex.newshape) returns the shape of `a[idx]`,
  assuming `a` has shape `shape`.

  ```py
  >>> Tuple(0, ..., Slice(0, 5)).newshape((10, 10, 10))
  (10, 5)
  ```

- [`idx.broadcast_arrays()`](NDIndex.broadcast_arrays) broadcasts the array
  indices in `idx`, and converts boolean arrays into equivalent integer arrays.

  ```py
  >>> Tuple(array([[True, False], [True, False]]), array([0, 1])).broadcast_arrays()
  Tuple([0, 1], [0, 0], [0, 1])
  ```

- [`i.as_subindex(j)`](NDIndex.as_subindex) produces an index `k` such that
  `a[j][k]` gives all the elements of `a[j]` that are also in `a[i]` (see the
  [documentation](NDIndex.as_subindex) for more information). This is useful
  for re-indexing an index onto chunks of an array.

  ```py
  >>> chunks = [Slice(0, 100), Slice(100, 200)]
  >>> idx = Slice(50, 160)
  >>> idx.as_subindex(chunks[0])
  Slice(50, 100, 1)
  >>> idx.as_subindex(chunks[1])
  Slice(0, 60, 1)
  ```

- The [`ChunkSize`](ndindex.ChunkSize) object abstracts splitting an array
  into uniform chunks and contains methods to compute things about these
  chunks:

  ```py
  >>> from ndindex import ChunkSize
  >>> chunk_size = ChunkSize((100, 200))
  >>> shape = (10000, 10001)
  >>> chunk_size.num_chunks(shape)
  5100
  >>> chunk_size.containing_block((slice(450, 1050), slice(100, 200)), shape)
  Tuple(slice(400, 1100, 1), slice(0, 200, 1))
  >>> for idx in chunk_size.as_subchunks(_, shape):
  ...     print(idx)
  Tuple(slice(400, 500, 1), slice(0, 200, 1))
  Tuple(slice(500, 600, 1), slice(0, 200, 1))
  Tuple(slice(600, 700, 1), slice(0, 200, 1))
  Tuple(slice(700, 800, 1), slice(0, 200, 1))
  Tuple(slice(800, 900, 1), slice(0, 200, 1))
  Tuple(slice(900, 1000, 1), slice(0, 200, 1))
  Tuple(slice(1000, 1100, 1), slice(0, 200, 1))
  ```

- Additionally, the ndindex documentation contains an extensive [guide to
  NumPy indexing](indexing-guide/index.md), which goes over how all NumPy
  index types work, and should be useful to all users of NumPy even if you
  aren't a user of ndindex.

The following things are not yet implemented, but are planned.

- Composition: `i1[i2]` will create a new ndindex object `i3` (when possible)
  so that `a[i1][i2] == a[i3]`.

- Various set-like operations on indices, including "contains", "union", and
  "intersection". For example, `i1 + i2` will produce a single index so that
  `a[i1 + i2]` gives all the elements of `a[i1]` and `a[i2]`.

- Support [NEP 21 advanced
  indexing](https://numpy.org/neps/nep-0021-advanced-indexing.html).

- Support for generating symbolic formulas for the above operations using
  [SymPy](https://www.sympy.org/).

And more. If there is something you would like to see this library be able to
do, please [open an issue](https://github.com/quansight-labs/ndindex/issues). Pull
requests are welcome as well.

(testing)=
## Testing and correctness

The most important priority for a library like this is correctness. Index
manipulations, and especially slice manipulations, are complicated to code
correctly, and the code for them typically involves dozens of different
branches for different cases.

In order to assure correctness, all operations are tested extensively against
numpy itself to ensure they give the same results. The basic idea is to take
the pure Python `index` and the `ndindex(index).raw`, or in the case of a
transformation, the before and after raw index, and index a `numpy.arange`
with them (the input array itself doesn't matter, so long as its values are
distinct). If they do not give the same output array, or do not both produce
the same error (like an `IndexError`), the code is not correct. For example,
the `reduce()` method can be verified by checking that `a[idx.raw]` and
`a[idx.reduce(a.shape).raw]` produce the same sub-arrays for all possible
input arrays `a` and ndindex objects `idx`.

There are two primary types of tests that we employ to verify this:

- **Exhaustive tests**. These test every possible value in some range. For
  example, slice tests test all possible `start`, `stop`, and `step` values in
  the range $[-10, 10]$, as well as `None`, on `numpy.arange(n)` for `n` in
  the range $[0, 10]$. This is the best type of test, because it checks every
  possible case. Unfortunately, it is often impossible to do full exhaustive
<<<<<<< HEAD
  testing due to combinatorial explosion. For example, it would be impossible
  to exhaustively test tuple indices, even with a severely restricted search
  space, and the situation is even worse with integer array indices.

- **Hypothesis tests**.
  [Hypothesis](https://hypothesis.readthedocs.io/en/latest/index.html) is a
  library that can intelligently check a combinatorial search space of inputs.
  This requires writing hypothesis strategies that can generate all the
  relevant types of indices (see
  [ndindex/tests/helpers.py](https://github.com/Quansight-Labs/ndindex/blob/master/ndindex/tests/helpers.py)).
  All tests have hypothesis tests, even if they are also tested exhaustively.
=======
  testing due to combinatorial explosion.

- Hypothesis tests. Hypothesis is a library that can intelligently check a
  combinatorial search space of inputs. This requires writing hypothesis
  strategies that can generate all the relevant types of indices (see
  [ndindex/tests/helpers.py](https://github.com/Quansight-Labs/ndindex/blob/main/ndindex/tests/helpers.py)).
  For more information on hypothesis, see
  <https://hypothesis.readthedocs.io/en/latest/index.html>. All tests have
  hypothesis tests, even if they are also tested exhaustively.
>>>>>>> 369331cb

Why bother with Hypothesis if the same thing is already tested exhaustively?
The main reason is that hypothesis is much better at producing human-readable
failure examples. When an exhaustive test fails, the failure will always be
from the first set of inputs in the loop that produces a failure. Hypothesis
on the other hand attempts to "shrink" the failure input to smallest input
that still fails. For example, a failing exhaustive slice test might give
`Slice(-10, -9, -10)` as a the failing example, but hypothesis would shrink it
to `Slice(-2, -1, -1)`. Another reason for the duplication is that hypothesis
can sometimes test a slightly expanded test space without any additional
consequences. For example,
[`test_slice_reduce_hypothesis()`](https://github.com/Quansight-Labs/ndindex/blob/8875637bf223f92672db9292ec537c9d98ae382e/ndindex/tests/test_slice.py#L165)
in tests all types of array shapes, whereas
[`test_slice_reduce_exhaustive()`](https://github.com/Quansight-Labs/ndindex/blob/8875637bf223f92672db9292ec537c9d98ae382e/ndindex/tests/test_slice.py#L142)
tests only 1-dimensional shapes. This doesn't affect things because hypotheses
will always shrink large shapes to a 1-dimensional shape in the case of a
failure. Consequently every exhaustive test will also have a corresponding
hypothesis test.

## Benchmarks

Benchmarks for ndindex are published
[here](https://quansight-labs.github.io/ndindex/benchmarks/).

## License

[MIT License](https://github.com/Quansight-Labs/ndindex/blob/main/LICENSE)

(acknowledgments)=
## Acknowledgments

ndindex development is supported by [Quansight
Labs](https://labs.quansight.org/) and is sponsored in part by [the D. E.
Shaw group](https://www.deshaw.com/). The D. E. Shaw group collaborates with
Quansight on numerous open source projects, including Numba, Dask and Project
Jupyter.

<div style="text-align:center">
<a class="reference external image-reference" href="https://labs.quansight.org/"><img alt="https://labs.quansight.org/images/QuansightLabs_logo_V2.png" class="only-light-inline" src="https://labs.quansight.org/images/QuansightLabs_logo_V2.png" style="width: 200px;"></a>
<a class="reference external image-reference" href="https://labs.quansight.org/"><img alt="https://labs.quansight.org/images/QuansightLabs_logo_V2_white.png" class="only-dark-inline" src="https://labs.quansight.org/images/QuansightLabs_logo_V2_white.png" style="width: 200px;"></a>
<a class="reference external image-reference" href="https://www.deshaw.com"><img alt="https://www.deshaw.com/" class="only-light-inline" src="https://www.deshaw.com/assets/logos/blue_logo_417x125.png" style="width: 200px;"></a>
<a class="reference external image-reference" href="https://www.deshaw.com"><img alt="https://www.deshaw.com/" class="only-dark-inline" src="https://www.deshaw.com/assets/svg/embedded/logo-white.svg" style="width: 200px;"></a>
</div>

```{toctree}
:titlesonly:
:hidden:

api/index.md
indexing-guide/index.md
type-confusion.md
changelog.md
style-guide.md
```<|MERGE_RESOLUTION|>--- conflicted
+++ resolved
@@ -330,7 +330,6 @@
   the range $[-10, 10]$, as well as `None`, on `numpy.arange(n)` for `n` in
   the range $[0, 10]$. This is the best type of test, because it checks every
   possible case. Unfortunately, it is often impossible to do full exhaustive
-<<<<<<< HEAD
   testing due to combinatorial explosion. For example, it would be impossible
   to exhaustively test tuple indices, even with a severely restricted search
   space, and the situation is even worse with integer array indices.
@@ -340,19 +339,8 @@
   library that can intelligently check a combinatorial search space of inputs.
   This requires writing hypothesis strategies that can generate all the
   relevant types of indices (see
-  [ndindex/tests/helpers.py](https://github.com/Quansight-Labs/ndindex/blob/master/ndindex/tests/helpers.py)).
+  [ndindex/tests/helpers.py](https://github.com/Quansight-Labs/ndindex/blob/main/ndindex/tests/helpers.py)).
   All tests have hypothesis tests, even if they are also tested exhaustively.
-=======
-  testing due to combinatorial explosion.
-
-- Hypothesis tests. Hypothesis is a library that can intelligently check a
-  combinatorial search space of inputs. This requires writing hypothesis
-  strategies that can generate all the relevant types of indices (see
-  [ndindex/tests/helpers.py](https://github.com/Quansight-Labs/ndindex/blob/main/ndindex/tests/helpers.py)).
-  For more information on hypothesis, see
-  <https://hypothesis.readthedocs.io/en/latest/index.html>. All tests have
-  hypothesis tests, even if they are also tested exhaustively.
->>>>>>> 369331cb
 
 Why bother with Hypothesis if the same thing is already tested exhaustively?
 The main reason is that hypothesis is much better at producing human-readable
